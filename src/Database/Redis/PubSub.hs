{-# LANGUAGE CPP, OverloadedStrings, RecordWildCards, EmptyDataDecls,
    FlexibleInstances, FlexibleContexts, GeneralizedNewtypeDeriving #-}

module Database.Redis.PubSub (
    publish,

    -- ** Subscribing to channels
    -- $pubsubexpl

    -- *** Single-thread Pub/Sub
    pubSub,
    Message(..),
    PubSub(),
    subscribe, unsubscribe, psubscribe, punsubscribe,
    -- *** Continuous Pub/Sub message controller
    pubSubForever,
    RedisChannel, RedisPChannel, MessageCallback, PMessageCallback,
    PubSubController, newPubSubController, currentChannels, currentPChannels,
    addChannels, addChannelsAndWait, removeChannels, removeChannelsAndWait,
    UnregisterCallbacksAction
) where

#if __GLASGOW_HASKELL__ < 710
import Control.Applicative
import Data.Monoid hiding (<>)
#endif
import Control.Concurrent.Async (withAsync, waitEitherCatch, waitEitherCatchSTM)
import Control.Concurrent.STM
import Control.Exception (throwIO)
import Control.Monad
import Control.Monad.State
import Data.ByteString.Char8 (ByteString)
import Data.List (foldl')
import Data.Maybe (isJust)
import Data.Pool
<<<<<<< HEAD
#if MIN_VERSION_base(4,13,0)
#else
=======
#if __GLASGOW_HASKELL__ < 808
>>>>>>> c32cee5b
import Data.Semigroup (Semigroup(..))
#endif
import qualified Data.HashMap.Strict as HM
import qualified Database.Redis.Core as Core
import qualified Database.Redis.Connection as Connection
import qualified Database.Redis.ProtocolPipelining as PP
import Database.Redis.Protocol (Reply(..), renderRequest)
import Database.Redis.Types

-- |While in PubSub mode, we keep track of the number of current subscriptions
--  (as reported by Redis replies) and the number of messages we expect to
--  receive after a SUBSCRIBE or PSUBSCRIBE command. We can safely leave the
--  PubSub mode when both these numbers are zero.
data PubSubState = PubSubState { subCnt, pending :: Int }

modifyPending :: (MonadState PubSubState m) => (Int -> Int) -> m ()
modifyPending f = modify $ \s -> s{ pending = f (pending s) }

putSubCnt :: (MonadState PubSubState m) => Int -> m ()
putSubCnt n = modify $ \s -> s{ subCnt = n }

data Subscribe
data Unsubscribe
data Channel
data Pattern

-- |Encapsulates subscription changes. Use 'subscribe', 'unsubscribe',
--  'psubscribe', 'punsubscribe' or 'mempty' to construct a value. Combine
--  values by using the 'Monoid' interface, i.e. 'mappend' and 'mconcat'.
data PubSub = PubSub
    { subs    :: Cmd Subscribe Channel
    , unsubs  :: Cmd Unsubscribe Channel
    , psubs   :: Cmd Subscribe Pattern
    , punsubs :: Cmd Unsubscribe Pattern
    } deriving (Eq)

instance Semigroup PubSub where
    (<>) p1 p2 = PubSub { subs    = subs p1 `mappend` subs p2
                           , unsubs  = unsubs p1 `mappend` unsubs p2
                           , psubs   = psubs p1 `mappend` psubs p2
                           , punsubs = punsubs p1 `mappend` punsubs p2
                           }

instance Monoid PubSub where
    mempty        = PubSub mempty mempty mempty mempty
    mappend = (<>)

data Cmd a b = DoNothing | Cmd { changes :: [ByteString] } deriving (Eq)

instance Semigroup (Cmd Subscribe a) where
  (<>) DoNothing x = x
  (<>) x DoNothing = x
  (<>) (Cmd xs) (Cmd ys) = Cmd (xs ++ ys)

instance Monoid (Cmd Subscribe a) where
  mempty = DoNothing
  mappend = (<>)
    
instance Semigroup (Cmd Unsubscribe a) where
  (<>) DoNothing x = x
  (<>) x DoNothing = x
  -- empty subscription list => unsubscribe all channels and patterns
  (<>) (Cmd []) _ = Cmd []
  (<>) _ (Cmd []) = Cmd []
  (<>) (Cmd xs) (Cmd ys) = Cmd (xs ++ ys)

instance Monoid (Cmd Unsubscribe a) where
  mempty = DoNothing
  mappend = (<>)

class Command a where
    redisCmd      :: a -> ByteString
    updatePending :: a -> Int -> Int

sendCmd :: (Command (Cmd a b)) => Cmd a b -> StateT PubSubState Core.Redis ()
sendCmd DoNothing = return ()
sendCmd cmd       = do
    lift $ Core.send (redisCmd cmd : changes cmd)
    modifyPending (updatePending cmd)

cmdCount :: Cmd a b -> Int
cmdCount DoNothing = 0
cmdCount (Cmd c) = length c

totalPendingChanges :: PubSub -> Int
totalPendingChanges (PubSub{..}) =
  cmdCount subs + cmdCount unsubs + cmdCount psubs + cmdCount punsubs

rawSendCmd :: (Command (Cmd a b)) => PP.Connection -> Cmd a b -> IO ()
rawSendCmd _ DoNothing = return ()
rawSendCmd conn cmd    = PP.send conn $ renderRequest $ redisCmd cmd : changes cmd

plusChangeCnt :: Cmd a b -> Int -> Int
plusChangeCnt DoNothing = id
plusChangeCnt (Cmd cs)  = (+ length cs)

instance Command (Cmd Subscribe Channel) where
    redisCmd      = const "SUBSCRIBE"
    updatePending = plusChangeCnt

instance Command (Cmd Subscribe Pattern) where
    redisCmd      = const "PSUBSCRIBE"
    updatePending = plusChangeCnt

instance Command (Cmd Unsubscribe Channel) where
    redisCmd      = const "UNSUBSCRIBE"
    updatePending = const id

instance Command (Cmd Unsubscribe Pattern) where
    redisCmd      = const "PUNSUBSCRIBE"
    updatePending = const id


data Message = Message  { msgChannel, msgMessage :: ByteString}
             | PMessage { msgPattern, msgChannel, msgMessage :: ByteString}
    deriving (Show)

data PubSubReply = Subscribed | Unsubscribed Int | Msg Message


------------------------------------------------------------------------------
-- Public Interface
--

-- |Post a message to a channel (<http://redis.io/commands/publish>).
publish
    :: (Core.RedisCtx m f)
    => ByteString -- ^ channel
    -> ByteString -- ^ message
    -> m (f Integer)
publish channel message =
    Core.sendRequest ["PUBLISH", channel, message]

-- |Listen for messages published to the given channels
--  (<http://redis.io/commands/subscribe>).
subscribe
    :: [ByteString] -- ^ channel
    -> PubSub
subscribe []       = mempty
subscribe cs = mempty{ subs = Cmd cs }

-- |Stop listening for messages posted to the given channels
--  (<http://redis.io/commands/unsubscribe>).
unsubscribe
    :: [ByteString] -- ^ channel
    -> PubSub
unsubscribe cs = mempty{ unsubs = Cmd cs }

-- |Listen for messages published to channels matching the given patterns 
--  (<http://redis.io/commands/psubscribe>).
psubscribe
    :: [ByteString] -- ^ pattern
    -> PubSub
psubscribe []       = mempty
psubscribe ps = mempty{ psubs = Cmd ps }

-- |Stop listening for messages posted to channels matching the given patterns 
--  (<http://redis.io/commands/punsubscribe>).
punsubscribe
    :: [ByteString] -- ^ pattern
    -> PubSub
punsubscribe ps = mempty{ punsubs = Cmd ps }

-- |Listens to published messages on subscribed channels and channels matching
--  the subscribed patterns. For documentation on the semantics of Redis
--  Pub\/Sub see <http://redis.io/topics/pubsub>.
--  
--  The given callback function is called for each received message. 
--  Subscription changes are triggered by the returned 'PubSub'. To keep
--  subscriptions unchanged, the callback can return 'mempty'.
--  
--  Example: Subscribe to the \"news\" channel indefinitely.
--
--  @
--  pubSub (subscribe [\"news\"]) $ \\msg -> do
--      putStrLn $ \"Message from \" ++ show (msgChannel msg)
--      return mempty
--  @
--
--  Example: Receive a single message from the \"chat\" channel.
--
--  @
--  pubSub (subscribe [\"chat\"]) $ \\msg -> do
--      putStrLn $ \"Message from \" ++ show (msgChannel msg)
--      return $ unsubscribe [\"chat\"]
--  @
--
-- It should be noted that Redis Pub\/Sub by its nature is asynchronous
-- so returning `unsubscribe` does not mean that callback won't be able
-- to receive any further messages. And to guarantee that you won't
-- won't process messages after unsubscription and won't unsubscribe
-- from the same channel more than once you need to use `IORef` or
-- something similar
--
pubSub
    :: PubSub                 -- ^ Initial subscriptions.
    -> (Message -> IO PubSub) -- ^ Callback function.
    -> Core.Redis ()
pubSub initial callback
    | initial == mempty = return ()
    | otherwise         = evalStateT (send initial) (PubSubState 0 0)
  where
    send :: PubSub -> StateT PubSubState Core.Redis ()
    send PubSub{..} = do
        sendCmd subs
        sendCmd unsubs
        sendCmd psubs
        sendCmd punsubs
        recv

    recv :: StateT PubSubState Core.Redis ()
    recv = do
        reply <- lift Core.recv
        case decodeMsg reply of
            Msg msg        -> liftIO (callback msg) >>= send
            Subscribed     -> modifyPending (subtract 1) >> recv
            Unsubscribed n -> do
                putSubCnt n
                PubSubState{..} <- get
                unless (subCnt == 0 && pending == 0) recv

-- | A Redis channel name
type RedisChannel = ByteString

-- | A Redis pattern channel name
type RedisPChannel = ByteString

-- | A handler for a message from a subscribed channel.
-- The callback is passed the message content.
--
-- Messages are processed synchronously in the receiving thread, so if the callback
-- takes a long time it will block other callbacks and other messages from being
-- received.  If you need to move long-running work to a different thread, we suggest
-- you use 'TBQueue' with a reasonable bound, so that if messages are arriving faster
-- than you can process them, you do eventually block.
--
-- If the callback throws an exception, the exception will be thrown from 'pubSubForever'
-- which will cause the entire Redis connection for all subscriptions to be closed.
-- As long as you call 'pubSubForever' in a loop you will reconnect to your subscribed
-- channels, but you should probably add an exception handler to each callback to
-- prevent this.
type MessageCallback = ByteString -> IO ()

-- | A handler for a message from a psubscribed channel.
-- The callback is passed the channel the message was sent on plus the message content.
--
-- Similar to 'MessageCallback', callbacks are executed synchronously and any exceptions
-- are rethrown from 'pubSubForever'.
type PMessageCallback = RedisChannel -> ByteString -> IO ()

-- | An action that when executed will unregister the callbacks.  It is returned from 'addChannels'
-- or 'addChannelsAndWait' and typically you would use it in 'bracket' to guarantee that you
-- unsubscribe from channels.  For example, if you are using websockets to distribute messages to
-- clients, you could use something such as:
--
-- > websocketConn <- Network.WebSockets.acceptRequest pending
-- > let mycallback msg = Network.WebSockets.sendTextData websocketConn msg
-- > bracket (addChannelsAndWait ctrl [("hello", mycallback)] []) id $ const $ do
-- >   {- loop here calling Network.WebSockets.receiveData -}
type UnregisterCallbacksAction = IO ()

newtype UnregisterHandle = UnregisterHandle Integer
  deriving (Eq, Show, Num)

-- | A controller that stores a set of channels, pattern channels, and callbacks.
-- It allows you to manage Pub/Sub subscriptions and pattern subscriptions and alter them at
-- any time throughout the life of your program.
-- You should typically create the controller at the start of your program and then store it
-- through the life of your program, using 'addChannels' and 'removeChannels' to update the
-- current subscriptions.
data PubSubController = PubSubController
  { callbacks :: TVar (HM.HashMap RedisChannel [(UnregisterHandle, MessageCallback)])
  , pcallbacks :: TVar (HM.HashMap RedisPChannel [(UnregisterHandle, PMessageCallback)])
  , sendChanges :: TBQueue PubSub
  , pendingCnt :: TVar Int
  , lastUsedCallbackId :: TVar UnregisterHandle
  }

-- | Create a new 'PubSubController'.  Note that this does not subscribe to any channels, it just
-- creates the controller.  The subscriptions will happen once 'pubSubForever' is called.
newPubSubController :: MonadIO m => [(RedisChannel, MessageCallback)] -- ^ the initial subscriptions
                                 -> [(RedisPChannel, PMessageCallback)] -- ^ the initial pattern subscriptions
                                 -> m PubSubController
newPubSubController x y = liftIO $ do
    cbs <- newTVarIO (HM.map (\z -> [(0,z)]) $ HM.fromList x)
    pcbs <- newTVarIO (HM.map (\z -> [(0,z)]) $ HM.fromList y)
    c <- newTBQueueIO 10
    pending <- newTVarIO 0
    lastId <- newTVarIO 0
    return $ PubSubController cbs pcbs c pending lastId

-- | Get the list of current channels in the 'PubSubController'.  WARNING! This might not
-- exactly reflect the subscribed channels in the Redis server, because there is a delay
-- between adding or removing a channel in the 'PubSubController' and when Redis receives
-- and processes the subscription change request.
#if __GLASGOW_HASKELL__ < 710
currentChannels :: (MonadIO m, Functor m) => PubSubController -> m [RedisChannel]
#else
currentChannels :: MonadIO m => PubSubController -> m [RedisChannel]
#endif
currentChannels ctrl = HM.keys <$> (liftIO $ atomically $ readTVar $ callbacks ctrl)

-- | Get the list of current pattern channels in the 'PubSubController'.  WARNING! This might not
-- exactly reflect the subscribed channels in the Redis server, because there is a delay
-- between adding or removing a channel in the 'PubSubController' and when Redis receives
-- and processes the subscription change request.
#if __GLASGOW_HASKELL__ < 710
currentPChannels :: (MonadIO m, Functor m) => PubSubController -> m [RedisPChannel]
#else
currentPChannels :: MonadIO m => PubSubController -> m [RedisPChannel]
#endif
currentPChannels ctrl = HM.keys <$> (liftIO $ atomically $ readTVar $ pcallbacks ctrl)

-- | Add channels into the 'PubSubController', and if there is an active 'pubSubForever', send the subscribe
-- and psubscribe commands to Redis.  The 'addChannels' function is thread-safe.  This function
-- does not wait for Redis to acknowledge that the channels have actually been subscribed; use
-- 'addChannelsAndWait' for that.
--
-- You can subscribe to the same channel or pattern channel multiple times; the 'PubSubController' keeps
-- a list of callbacks and executes each callback in response to a message.
--
-- The return value is an action 'UnregisterCallbacksAction' which will unregister the callbacks,
-- which should typically used with 'bracket'.
addChannels :: MonadIO m => PubSubController
                         -> [(RedisChannel, MessageCallback)] -- ^ the channels to subscribe to
                         -> [(RedisPChannel, PMessageCallback)] -- ^ the channels to pattern subscribe to
                         -> m UnregisterCallbacksAction
addChannels _ [] [] = return $ return ()
addChannels ctrl newChans newPChans = liftIO $ do
    ident <- atomically $ do
      modifyTVar (lastUsedCallbackId ctrl) (+1)
      ident <- readTVar $ lastUsedCallbackId ctrl
      cm <- readTVar $ callbacks ctrl
      pm <- readTVar $ pcallbacks ctrl
      let newChans' = [ n | (n,_) <- newChans, not $ HM.member n cm]
          newPChans' = [ n | (n, _) <- newPChans, not $ HM.member n pm]
          ps = subscribe newChans' `mappend` psubscribe newPChans'
      writeTBQueue (sendChanges ctrl) ps
      writeTVar (callbacks ctrl) (HM.unionWith (++) cm (fmap (\z -> [(ident,z)]) $ HM.fromList newChans))
      writeTVar (pcallbacks ctrl) (HM.unionWith (++) pm (fmap (\z -> [(ident,z)]) $ HM.fromList newPChans))
      modifyTVar (pendingCnt ctrl) (+ totalPendingChanges ps)
      return ident
    return $ unsubChannels ctrl (map fst newChans) (map fst newPChans) ident

-- | Call 'addChannels' and then wait for Redis to acknowledge that the channels are actually subscribed.
--
-- Note that this function waits for all pending subscription change requests, so if you for example call
-- 'addChannelsAndWait' from multiple threads simultaneously, they all will wait for all pending
-- subscription changes to be acknowledged by Redis (this is due to the fact that we just track the total
-- number of pending change requests sent to Redis and just wait until that count reaches zero).
--
-- This also correctly waits if the network connection dies during the subscription change.  Say that the
-- network connection dies right after we send a subscription change to Redis.  'pubSubForever' will throw
-- 'ConnectionLost' and 'addChannelsAndWait' will continue to wait.  Once you recall 'pubSubForever'
-- with the same 'PubSubController', 'pubSubForever' will open a new connection, send subscription commands
-- for all channels in the 'PubSubController' (which include the ones we are waiting for),
-- and wait for the responses from Redis.  Only once we receive the response from Redis that it has subscribed
-- to all channels in 'PubSubController' will 'addChannelsAndWait' unblock and return.
addChannelsAndWait :: MonadIO m => PubSubController
                                -> [(RedisChannel, MessageCallback)] -- ^ the channels to subscribe to
                                -> [(RedisPChannel, PMessageCallback)] -- ^ the channels to psubscribe to
                                -> m UnregisterCallbacksAction
addChannelsAndWait _ [] [] = return $ return ()
addChannelsAndWait ctrl newChans newPChans = do
  unreg <- addChannels ctrl newChans newPChans
  liftIO $ atomically $ do
    r <- readTVar (pendingCnt ctrl)
    when (r > 0) retry
  return unreg

-- | Remove channels from the 'PubSubController', and if there is an active 'pubSubForever', send the
-- unsubscribe commands to Redis.  Note that as soon as this function returns, no more callbacks will be
-- executed even if more messages arrive during the period when we request to unsubscribe from the channel
-- and Redis actually processes the unsubscribe request.  This function is thread-safe.
--
-- If you remove all channels, the connection in 'pubSubForever' to redis will stay open and waiting for
-- any new channels from a call to 'addChannels'.  If you really want to close the connection,
-- use 'Control.Concurrent.killThread' or 'Control.Concurrent.Async.cancel' to kill the thread running
-- 'pubSubForever'.
removeChannels :: MonadIO m => PubSubController
                            -> [RedisChannel]
                            -> [RedisPChannel]
                            -> m ()
removeChannels _ [] [] = return ()
removeChannels ctrl remChans remPChans = liftIO $ atomically $ do
    cm <- readTVar $ callbacks ctrl
    pm <- readTVar $ pcallbacks ctrl
    let remChans' = filter (\n -> HM.member n cm) remChans
        remPChans' = filter (\n -> HM.member n pm) remPChans
        ps =        (if null remChans' then mempty else unsubscribe remChans')
          `mappend` (if null remPChans' then mempty else punsubscribe remPChans')
    writeTBQueue (sendChanges ctrl) ps
    writeTVar (callbacks ctrl) (foldl' (flip HM.delete) cm remChans')
    writeTVar (pcallbacks ctrl) (foldl' (flip HM.delete) pm remPChans')
    modifyTVar (pendingCnt ctrl) (+ totalPendingChanges ps)

-- | Internal function to unsubscribe only from those channels matching the given handle.
unsubChannels :: PubSubController -> [RedisChannel] -> [RedisPChannel] -> UnregisterHandle -> IO ()
unsubChannels ctrl chans pchans h = liftIO $ atomically $ do
    cm <- readTVar $ callbacks ctrl
    pm <- readTVar $ pcallbacks ctrl

    -- only worry about channels that exist
    let remChans = filter (\n -> HM.member n cm) chans
        remPChans = filter (\n -> HM.member n pm) pchans

    -- helper functions to filter out handlers that match
    let filterHandle :: Maybe [(UnregisterHandle,a)] -> Maybe [(UnregisterHandle,a)]
        filterHandle Nothing = Nothing
        filterHandle (Just lst) = case filter (\x -> fst x /= h) lst of
                                    [] -> Nothing
                                    xs -> Just xs
    let removeHandles :: HM.HashMap ByteString [(UnregisterHandle,a)]
                      -> ByteString
                      -> HM.HashMap ByteString [(UnregisterHandle,a)]
        removeHandles m k = case filterHandle (HM.lookup k m) of -- recent versions of unordered-containers have alter
            Nothing -> HM.delete k m
            Just v -> HM.insert k v m

    -- maps after taking out channels matching the handle
    let cm' = foldl' removeHandles cm remChans
        pm' = foldl' removeHandles pm remPChans

    -- the channels to unsubscribe are those that no longer exist in cm' and pm'
    let remChans' = filter (\n -> not $ HM.member n cm') remChans
        remPChans' = filter (\n -> not $ HM.member n pm') remPChans
        ps =        (if null remChans' then mempty else unsubscribe remChans')
          `mappend` (if null remPChans' then mempty else punsubscribe remPChans')

    -- do the unsubscribe
    writeTBQueue (sendChanges ctrl) ps
    writeTVar (callbacks ctrl) cm'
    writeTVar (pcallbacks ctrl) pm'
    modifyTVar (pendingCnt ctrl) (+ totalPendingChanges ps)
    return ()

-- | Call 'removeChannels' and then wait for all pending subscription change requests to be acknowledged
-- by Redis.  This uses the same waiting logic as 'addChannelsAndWait'.  Since 'removeChannels' immediately
-- notifies the 'PubSubController' to start discarding messages, you likely don't need this function and
-- can just use 'removeChannels'.
removeChannelsAndWait :: MonadIO m => PubSubController
                                   -> [RedisChannel]
                                   -> [RedisPChannel]
                                   -> m ()
removeChannelsAndWait _ [] [] = return ()
removeChannelsAndWait ctrl remChans remPChans = do
  removeChannels ctrl remChans remPChans
  liftIO $ atomically $ do
    r <- readTVar (pendingCnt ctrl)
    when (r > 0) retry

-- | Internal thread which listens for messages and executes callbacks.
-- This is the only thread which ever receives data from the underlying
-- connection.
listenThread :: PubSubController -> PP.Connection -> IO ()
listenThread ctrl rawConn = forever $ do
    msg <- PP.recv rawConn
    case decodeMsg msg of
        Msg (Message channel msgCt) -> do
          cm <- atomically $ readTVar (callbacks ctrl)
          case HM.lookup channel cm of
            Nothing -> return ()
            Just c -> mapM_ (\(_,x) -> x msgCt) c
        Msg (PMessage pattern channel msgCt) -> do
          pm <- atomically $ readTVar (pcallbacks ctrl)
          case HM.lookup pattern pm of
            Nothing -> return ()
            Just c -> mapM_ (\(_,x) -> x channel msgCt) c
        Subscribed -> atomically $
          modifyTVar (pendingCnt ctrl) (\x -> x - 1)
        Unsubscribed _ -> atomically $
          modifyTVar (pendingCnt ctrl) (\x -> x - 1)

-- | Internal thread which sends subscription change requests.
-- This is the only thread which ever sends data on the underlying
-- connection.
sendThread :: PubSubController -> PP.Connection -> IO ()
sendThread ctrl rawConn = forever $ do
    PubSub{..} <- atomically $ readTBQueue (sendChanges ctrl)
    rawSendCmd rawConn subs
    rawSendCmd rawConn unsubs
    rawSendCmd rawConn psubs
    rawSendCmd rawConn punsubs
    -- normally, the socket is flushed during 'recv', but
    -- 'recv' could currently be blocking on a message.
    PP.flush rawConn

-- | Open a connection to the Redis server, register to all channels in the 'PubSubController',
-- and process messages and subscription change requests forever.  The only way this will ever
-- exit is if there is an exception from the network code or an unhandled exception
-- in a 'MessageCallback' or 'PMessageCallback'. For example, if the network connection to Redis
-- dies, 'pubSubForever' will throw a 'ConnectionLost'.  When such an exception is
-- thrown, you can recall 'pubSubForever' with the same 'PubSubController' which will open a
-- new connection and resubscribe to all the channels which are tracked in the 'PubSubController'.
--
-- The general pattern is therefore during program startup create a 'PubSubController' and fork
-- a thread which calls 'pubSubForever' in a loop (using an exponential backoff algorithm
-- such as the <https://hackage.haskell.org/package/retry retry> package to not hammer the Redis
-- server if it does die).  For example,
--
-- @
-- myhandler :: ByteString -> IO ()
-- myhandler msg = putStrLn $ unpack $ decodeUtf8 msg
--
-- onInitialComplete :: IO ()
-- onInitialComplete = putStrLn "Redis acknowledged that mychannel is now subscribed"
--
-- main :: IO ()
-- main = do
--   conn <- connect defaultConnectInfo
--   pubSubCtrl <- newPubSubController [("mychannel", myhandler)] []
--   forkIO $ forever $
--       pubSubForever conn pubSubCtrl onInitialComplete
--         \`catch\` (\\(e :: SomeException) -> do
--           putStrLn $ "Got error: " ++ show e
--           threadDelay $ 50*1000) -- TODO: use exponential backoff
--
--   {- elsewhere in your program, use pubSubCtrl to change subscriptions -}
-- @
--
-- At most one active 'pubSubForever' can be running against a single 'PubSubController' at any time.  If
-- two active calls to 'pubSubForever' share a single 'PubSubController' there will be deadlocks.  If
-- you do want to process messages using multiple connections to Redis, you can create more than one
-- 'PubSubController'.  For example, create one PubSubController for each 'Control.Concurrent.getNumCapabilities'
-- and then create a Haskell thread bound to each capability each calling 'pubSubForever' in a loop.
-- This will create one network connection per controller/capability and allow you to
-- register separate channels and callbacks for each controller, spreading the load across the capabilities.
pubSubForever :: Connection.Connection -- ^ The connection pool
              -> PubSubController -- ^ The controller which keeps track of all subscriptions and handlers
              -> IO () -- ^ This action is executed once Redis acknowledges that all the subscriptions in
                       -- the controller are now subscribed.  You can use this after an exception (such as
                       -- 'ConnectionLost') to signal that all subscriptions are now reactivated.
              -> IO ()
pubSubForever (Connection.NonClusteredConnection pool) ctrl onInitialLoad = withResource pool $ \rawConn -> do
    -- get initial subscriptions and write them into the queue.
    atomically $ do
      let loop = tryReadTBQueue (sendChanges ctrl) >>=
                   \x -> if isJust x then loop else return ()
      loop
      cm <- readTVar $ callbacks ctrl
      pm <- readTVar $ pcallbacks ctrl
      let ps = subscribe (HM.keys cm) `mappend` psubscribe (HM.keys pm)
      writeTBQueue (sendChanges ctrl) ps
      writeTVar (pendingCnt ctrl) (totalPendingChanges ps)

    withAsync (listenThread ctrl rawConn) $ \listenT ->
      withAsync (sendThread ctrl rawConn) $ \sendT -> do

        -- wait for initial subscription count to go to zero or for threads to fail
        mret <- atomically $
            (Left <$> (waitEitherCatchSTM listenT sendT))
          `orElse`
            (Right <$> (readTVar (pendingCnt ctrl) >>=
                           \x -> if x > 0 then retry else return ()))
        case mret of
          Right () -> onInitialLoad
          _ -> return () -- if there is an error, waitEitherCatch below will also see it

        -- wait for threads to end with error
        merr <- waitEitherCatch listenT sendT
        case merr of
          (Right (Left err)) -> throwIO err
          (Left (Left err)) -> throwIO err
          _ -> return ()  -- should never happen, since threads exit only with an error
pubSubForever (Connection.ClusteredConnection _ _) _ _ = undefined


------------------------------------------------------------------------------
-- Helpers
--
decodeMsg :: Reply -> PubSubReply
decodeMsg r@(MultiBulk (Just (r0:r1:r2:rs))) = either (errMsg r) id $ do
    kind <- decode r0
    case kind :: ByteString of
        "message"      -> Msg <$> decodeMessage
        "pmessage"     -> Msg <$> decodePMessage
        "subscribe"    -> return Subscribed
        "psubscribe"   -> return Subscribed
        "unsubscribe"  -> Unsubscribed <$> decodeCnt
        "punsubscribe" -> Unsubscribed <$> decodeCnt
        _              -> errMsg r
  where
    decodeMessage  = Message  <$> decode r1 <*> decode r2
    decodePMessage = PMessage <$> decode r1 <*> decode r2 <*> decode (head rs)
    decodeCnt      = fromInteger <$> decode r2

decodeMsg r = errMsg r

errMsg :: Reply -> a
errMsg r = error $ "Hedis: expected pub/sub-message but got: " ++ show r


-- $pubsubexpl
-- There are two Pub/Sub implementations.  First, there is a single-threaded implementation 'pubSub'
-- which is simpler to use but has the restriction that subscription changes can only be made in
-- response to a message.  Secondly, there is a more complicated Pub/Sub controller 'pubSubForever'
-- that uses concurrency to support changing subscriptions at any time but requires more setup.
-- You should only use one or the other.  In addition, no types or utility functions (that are part
-- of the public API) are shared, so functions or types in one of the following sections cannot
-- be used for the other.  In particular, be aware that they use different utility functions to subscribe
-- and unsubscribe to channels.<|MERGE_RESOLUTION|>--- conflicted
+++ resolved
@@ -33,12 +33,7 @@
 import Data.List (foldl')
 import Data.Maybe (isJust)
 import Data.Pool
-<<<<<<< HEAD
-#if MIN_VERSION_base(4,13,0)
-#else
-=======
 #if __GLASGOW_HASKELL__ < 808
->>>>>>> c32cee5b
 import Data.Semigroup (Semigroup(..))
 #endif
 import qualified Data.HashMap.Strict as HM
@@ -96,7 +91,7 @@
 instance Monoid (Cmd Subscribe a) where
   mempty = DoNothing
   mappend = (<>)
-    
+
 instance Semigroup (Cmd Unsubscribe a) where
   (<>) DoNothing x = x
   (<>) x DoNothing = x
@@ -187,7 +182,7 @@
     -> PubSub
 unsubscribe cs = mempty{ unsubs = Cmd cs }
 
--- |Listen for messages published to channels matching the given patterns 
+-- |Listen for messages published to channels matching the given patterns
 --  (<http://redis.io/commands/psubscribe>).
 psubscribe
     :: [ByteString] -- ^ pattern
@@ -195,7 +190,7 @@
 psubscribe []       = mempty
 psubscribe ps = mempty{ psubs = Cmd ps }
 
--- |Stop listening for messages posted to channels matching the given patterns 
+-- |Stop listening for messages posted to channels matching the given patterns
 --  (<http://redis.io/commands/punsubscribe>).
 punsubscribe
     :: [ByteString] -- ^ pattern
@@ -205,11 +200,11 @@
 -- |Listens to published messages on subscribed channels and channels matching
 --  the subscribed patterns. For documentation on the semantics of Redis
 --  Pub\/Sub see <http://redis.io/topics/pubsub>.
---  
---  The given callback function is called for each received message. 
+--
+--  The given callback function is called for each received message.
 --  Subscription changes are triggered by the returned 'PubSub'. To keep
 --  subscriptions unchanged, the callback can return 'mempty'.
---  
+--
 --  Example: Subscribe to the \"news\" channel indefinitely.
 --
 --  @
